<<<<<<< HEAD
*   Raise error `UnknownMigrationVersionError` on the movement of migrations
    when the current migration does not exist.

    *bogdanvlviv*

*   Fix `bin/rails db:forward` first migration.

    *bogdanvlviv*

*   Support Descending Indexes for MySQL.

    MySQL 8.0.1 and higher supports descending indexes: `DESC` in an index definition is no longer ignored.
    See https://dev.mysql.com/doc/refman/8.0/en/descending-indexes.html.

    *Ryuta Kamizono*

*   Fix inconsistency with changed attributes when overriding AR attribute reader.

    *bogdanvlviv*

*   When calling the dynamic fixture accessor method with no arguments it now returns all fixtures of this type.
    Previously this method always returned an empty array.

    *Kevin McPhillips*

=======
*   Quote database name in db:create grant statement (when database_user does not have access to create the database).

    *Rune Philosof*
>>>>>>> 2d699e24

Please check [5-1-stable](https://github.com/rails/rails/blob/5-1-stable/activerecord/CHANGELOG.md) for previous changes.<|MERGE_RESOLUTION|>--- conflicted
+++ resolved
@@ -1,4 +1,7 @@
-<<<<<<< HEAD
+*   Quote database name in db:create grant statement (when database_user does not have access to create the database).
+
+    *Rune Philosof*
+
 *   Raise error `UnknownMigrationVersionError` on the movement of migrations
     when the current migration does not exist.
 
@@ -24,10 +27,5 @@
 
     *Kevin McPhillips*
 
-=======
-*   Quote database name in db:create grant statement (when database_user does not have access to create the database).
-
-    *Rune Philosof*
->>>>>>> 2d699e24
 
 Please check [5-1-stable](https://github.com/rails/rails/blob/5-1-stable/activerecord/CHANGELOG.md) for previous changes.