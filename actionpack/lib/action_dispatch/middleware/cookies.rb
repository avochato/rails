require 'active_support/core_ext/hash/keys'
require 'active_support/core_ext/module/attribute_accessors'
require 'active_support/core_ext/object/blank'
require 'active_support/key_generator'
require 'active_support/message_verifier'

module ActionDispatch
  class Request < Rack::Request
    def cookie_jar
      env['action_dispatch.cookies'] ||= Cookies::CookieJar.build(self)
    end
  end

  # \Cookies are read and written through ActionController#cookies.
  #
  # The cookies being read are the ones received along with the request, the cookies
  # being written will be sent out with the response. Reading a cookie does not get
  # the cookie object itself back, just the value it holds.
  #
  # Examples of writing:
  #
  #   # Sets a simple session cookie.
  #   # This cookie will be deleted when the user's browser is closed.
  #   cookies[:user_name] = "david"
  #
  #   # Cookie values are String based. Other data types need to be serialized.
  #   cookies[:lat_lon] = JSON.generate([47.68, -122.37])
  #
  #   # Sets a cookie that expires in 1 hour.
  #   cookies[:login] = { value: "XJ-122", expires: 1.hour.from_now }
  #
  #   # Sets a signed cookie, which prevents users from tampering with its value.
  #   # The cookie is signed by your app's `secrets.secret_key_base` value.
  #   # It can be read using the signed method `cookies.signed[:name]`
  #   cookies.signed[:user_id] = current_user.id
  #
  #   # Sets a "permanent" cookie (which expires in 20 years from now).
  #   cookies.permanent[:login] = "XJ-122"
  #
  #   # You can also chain these methods:
  #   cookies.permanent.signed[:login] = "XJ-122"
  #
  # Examples of reading:
  #
  #   cookies[:user_name]           # => "david"
  #   cookies.size                  # => 2
  #   JSON.parse(cookies[:lat_lon]) # => [47.68, -122.37]
  #   cookies.signed[:login]        # => "XJ-122"
  #
  # Example for deleting:
  #
  #   cookies.delete :user_name
  #
  # Please note that if you specify a :domain when setting a cookie, you must also specify the domain when deleting the cookie:
  #
  #  cookies[:name] = {
  #    value: 'a yummy cookie',
  #    expires: 1.year.from_now,
  #    domain: 'domain.com'
  #  }
  #
  #  cookies.delete(:name, domain: 'domain.com')
  #
  # The option symbols for setting cookies are:
  #
  # * <tt>:value</tt> - The cookie's value.
  # * <tt>:path</tt> - The path for which this cookie applies. Defaults to the root
  #   of the application.
  # * <tt>:domain</tt> - The domain for which this cookie applies so you can
  #   restrict to the domain level. If you use a schema like www.example.com
  #   and want to share session with user.example.com set <tt>:domain</tt>
  #   to <tt>:all</tt>. Make sure to specify the <tt>:domain</tt> option with
  #   <tt>:all</tt> again when deleting cookies.
  #
  #     domain: nil  # Does not sets cookie domain. (default)
  #     domain: :all # Allow the cookie for the top most level
  #                  # domain and subdomains.
  #
  # * <tt>:expires</tt> - The time at which this cookie expires, as a \Time object.
  # * <tt>:secure</tt> - Whether this cookie is only transmitted to HTTPS servers.
  #   Default is +false+.
  # * <tt>:httponly</tt> - Whether this cookie is accessible via scripting or
  #   only HTTP. Defaults to +false+.
  class Cookies
    HTTP_HEADER   = "Set-Cookie".freeze
    GENERATOR_KEY = "action_dispatch.key_generator".freeze
    SIGNED_COOKIE_SALT = "action_dispatch.signed_cookie_salt".freeze
    ENCRYPTED_COOKIE_SALT = "action_dispatch.encrypted_cookie_salt".freeze
    ENCRYPTED_SIGNED_COOKIE_SALT = "action_dispatch.encrypted_signed_cookie_salt".freeze
    SECRET_TOKEN = "action_dispatch.secret_token".freeze
    SECRET_KEY_BASE = "action_dispatch.secret_key_base".freeze
    COOKIES_SERIALIZER = "action_dispatch.cookies_serializer".freeze
    COOKIES_DIGEST = "action_dispatch.cookies_digest".freeze

    # Cookies can typically store 4096 bytes.
    MAX_COOKIE_SIZE = 4096

    # Raised when storing more than 4K of session data.
    CookieOverflow = Class.new StandardError

    # Include in a cookie jar to allow chaining, e.g. cookies.permanent.signed
    module ChainedCookieJars
      # Returns a jar that'll automatically set the assigned cookies to have an expiration date 20 years from now. Example:
      #
      #   cookies.permanent[:prefers_open_id] = true
      #   # => Set-Cookie: prefers_open_id=true; path=/; expires=Sun, 16-Dec-2029 03:24:16 GMT
      #
      # This jar is only meant for writing. You'll read permanent cookies through the regular accessor.
      #
      # This jar allows chaining with the signed jar as well, so you can set permanent, signed cookies. Examples:
      #
      #   cookies.permanent.signed[:remember_me] = current_user.id
      #   # => Set-Cookie: remember_me=BAhU--848956038e692d7046deab32b7131856ab20e14e; path=/; expires=Sun, 16-Dec-2029 03:24:16 GMT
      def permanent
        @permanent ||= PermanentCookieJar.new(self, @key_generator, @options)
      end

      # Returns a jar that'll automatically generate a signed representation of cookie value and verify it when reading from
      # the cookie again. This is useful for creating cookies with values that the user is not supposed to change. If a signed
      # cookie was tampered with by the user (or a 3rd party), nil will be returned.
      #
      # If +secrets.secret_key_base+ and +config.secret_token+ (deprecated) are both set,
      # legacy cookies signed with the old key generator will be transparently upgraded.
      #
      # This jar requires that you set a suitable secret for the verification on your app's +secrets.secret_key_base+.
      #
      # Example:
      #
      #   cookies.signed[:discount] = 45
      #   # => Set-Cookie: discount=BAhpMg==--2c1c6906c90a3bc4fd54a51ffb41dffa4bf6b5f7; path=/
      #
      #   cookies.signed[:discount] # => 45
      def signed
        @signed ||=
          if @options[:upgrade_legacy_signed_cookies]
            UpgradeLegacySignedCookieJar.new(self, @key_generator, @options)
          else
            SignedCookieJar.new(self, @key_generator, @options)
          end
      end

      # Returns a jar that'll automatically encrypt cookie values before sending them to the client and will decrypt them for read.
      # If the cookie was tampered with by the user (or a 3rd party), nil will be returned.
      #
      # If +secrets.secret_key_base+ and +config.secret_token+ (deprecated) are both set,
      # legacy cookies signed with the old key generator will be transparently upgraded.
      #
      # This jar requires that you set a suitable secret for the verification on your app's +secrets.secret_key_base+.
      #
      # Example:
      #
      #   cookies.encrypted[:discount] = 45
      #   # => Set-Cookie: discount=ZS9ZZ1R4cG1pcUJ1bm80anhQang3dz09LS1mbDZDSU5scGdOT3ltQ2dTdlhSdWpRPT0%3D--ab54663c9f4e3bc340c790d6d2b71e92f5b60315; path=/
      #
      #   cookies.encrypted[:discount] # => 45
      def encrypted
        @encrypted ||=
          if @options[:upgrade_legacy_signed_cookies]
            UpgradeLegacyEncryptedCookieJar.new(self, @key_generator, @options)
          else
            EncryptedCookieJar.new(self, @key_generator, @options)
          end
      end

      # Returns the +signed+ or +encrypted+ jar, preferring +encrypted+ if +secret_key_base+ is set.
      # Used by ActionDispatch::Session::CookieStore to avoid the need to introduce new cookie stores.
      def signed_or_encrypted
        @signed_or_encrypted ||=
          if @options[:secret_key_base].present?
            encrypted
          else
            signed
          end
      end
    end

    # Passing the ActiveSupport::MessageEncryptor::NullSerializer downstream
    # to the Message{Encryptor,Verifier} allows us to handle the
    # (de)serialization step within the cookie jar, which gives us the
    # opportunity to detect and migrate legacy cookies.
    module VerifyAndUpgradeLegacySignedMessage
      def initialize(*args)
        super
        @legacy_verifier = ActiveSupport::MessageVerifier.new(@options[:secret_token], serializer: ActiveSupport::MessageEncryptor::NullSerializer)
      end

      def verify_and_upgrade_legacy_signed_message(name, signed_message)
        deserialize(name, @legacy_verifier.verify(signed_message)).tap do |value|
          self[name] = { value: value }
        end
      rescue ActiveSupport::MessageVerifier::InvalidSignature
        nil
      end
    end

    class CookieJar #:nodoc:
      include Enumerable, ChainedCookieJars

      # This regular expression is used to split the levels of a domain.
      # The top level domain can be any string without a period or
      # **.**, ***.** style TLDs like co.uk or com.au
      #
      # www.example.co.uk gives:
      # $& => example.co.uk
      #
      # example.com gives:
      # $& => example.com
      #
      # lots.of.subdomains.example.local gives:
      # $& => example.local
      DOMAIN_REGEXP = /[^.]*\.([^.]*|..\...|...\...)$/

      def self.options_for_env(env) #:nodoc:
        { signed_cookie_salt: env[SIGNED_COOKIE_SALT] || '',
          encrypted_cookie_salt: env[ENCRYPTED_COOKIE_SALT] || '',
          encrypted_signed_cookie_salt: env[ENCRYPTED_SIGNED_COOKIE_SALT] || '',
          secret_token: env[SECRET_TOKEN],
          secret_key_base: env[SECRET_KEY_BASE],
          upgrade_legacy_signed_cookies: env[SECRET_TOKEN].present? && env[SECRET_KEY_BASE].present?,
          serializer: env[COOKIES_SERIALIZER],
          digest: env[COOKIES_DIGEST]
        }
      end

      def self.build(request)
        env = request.env
        key_generator = env[GENERATOR_KEY]
        options = options_for_env env

        host = request.host
        secure = request.ssl?

        new(key_generator, host, secure, options).tap do |hash|
          hash.update(request.cookies)
        end
      end

      def initialize(key_generator, host = nil, secure = false, options = {})
        @key_generator = key_generator
        @set_cookies = {}
        @delete_cookies = {}
        @host = host
        @secure = secure
        @options = options
        @cookies = {}
        @committed = false
      end

      def committed?; @committed; end

      def commit!
        @committed = true
        @set_cookies.freeze
        @delete_cookies.freeze
      end

      def each(&block)
        @cookies.each(&block)
      end

      # Returns the value of the cookie by +name+, or +nil+ if no such cookie exists.
      def [](name)
        @cookies[name.to_s]
      end

      def fetch(name, *args, &block)
        @cookies.fetch(name.to_s, *args, &block)
      end

      def key?(name)
        @cookies.key?(name.to_s)
      end
      alias :has_key? :key?

      def update(other_hash)
        @cookies.update other_hash.stringify_keys
        self
      end

      def handle_options(options) #:nodoc:
        options[:path] ||= "/"

        if options[:domain] == :all
          # if there is a provided tld length then we use it otherwise default domain regexp
          domain_regexp = options[:tld_length] ? /([^.]+\.?){#{options[:tld_length]}}$/ : DOMAIN_REGEXP

          # if host is not ip and matches domain regexp
          # (ip confirms to domain regexp so we explicitly check for ip)
          options[:domain] = if (@host !~ /^[\d.]+$/) && (@host =~ domain_regexp)
            ".#{$&}"
          end
        elsif options[:domain].is_a? Array
          # if host matches one of the supplied domains without a dot in front of it
          options[:domain] = options[:domain].find {|domain| @host.include? domain.sub(/^\./, '') }
        end
      end

      # Sets the cookie named +name+. The second argument may be the cookie's
      # value or a hash of options as documented above.
      def []=(name, options)
        if options.is_a?(Hash)
          options.symbolize_keys!
          value = options[:value]
        else
          value = options
          options = { :value => value }
        end

        handle_options(options)

        if @cookies[name.to_s] != value or options[:expires]
          @cookies[name.to_s] = value
          @set_cookies[name.to_s] = options
          @delete_cookies.delete(name.to_s)
        end

        value
      end

      # Removes the cookie on the client machine by setting the value to an empty string
      # and the expiration date in the past. Like <tt>[]=</tt>, you can pass in
      # an options hash to delete cookies with extra data such as a <tt>:path</tt>.
      def delete(name, options = {})
        return unless @cookies.has_key? name.to_s

        options.symbolize_keys!
        handle_options(options)

        value = @cookies.delete(name.to_s)
        @delete_cookies[name.to_s] = options
        value
      end

      # Whether the given cookie is to be deleted by this CookieJar.
      # Like <tt>[]=</tt>, you can pass in an options hash to test if a
      # deletion applies to a specific <tt>:path</tt>, <tt>:domain</tt> etc.
      def deleted?(name, options = {})
        options.symbolize_keys!
        handle_options(options)
        @delete_cookies[name.to_s] == options
      end

      # Removes all cookies on the client machine by calling <tt>delete</tt> for each cookie
      def clear(options = {})
        @cookies.each_key{ |k| delete(k, options) }
      end

      def write(headers)
        @set_cookies.each { |k, v| ::Rack::Utils.set_cookie_header!(headers, k, v) if write_cookie?(v) }
        @delete_cookies.each { |k, v| ::Rack::Utils.delete_cookie_header!(headers, k, v) }
      end

      def recycle! #:nodoc:
        @set_cookies = {}
        @delete_cookies = {}
      end

      mattr_accessor :always_write_cookie
      self.always_write_cookie = false

      private
        def write_cookie?(cookie)
          @secure || !cookie[:secure] || always_write_cookie
        end
    end

    class PermanentCookieJar #:nodoc:
      include ChainedCookieJars

      def initialize(parent_jar, key_generator, options = {})
        @parent_jar = parent_jar
        @key_generator = key_generator
        @options = options
      end

      def [](name)
        @parent_jar[name.to_s]
      end

      def []=(name, options)
        if options.is_a?(Hash)
          options.symbolize_keys!
        else
          options = { :value => options }
        end

        options[:expires] = 20.years.from_now
        @parent_jar[name] = options
      end
    end

    class JsonSerializer
      def self.load(value)
        JSON.parse(value, quirks_mode: true)
      end

      def self.dump(value)
        JSON.generate(value, quirks_mode: true)
      end
    end

    module SerializedCookieJars
      MARSHAL_SIGNATURE = "\x04\x08".freeze

      protected
        def needs_migration?(value)
          @options[:serializer] == :hybrid && value.start_with?(MARSHAL_SIGNATURE)
        end

        def serialize(name, value)
          serializer.dump(value)
        end

        def deserialize(name, value)
          if value
            if needs_migration?(value)
              Marshal.load(value).tap do |v|
                self[name] = { value: v }
              end
            else
              serializer.load(value)
            end
          end
        end

        def serializer
          serializer = @options[:serializer] || :marshal
          case serializer
          when :marshal
            Marshal
          when :json, :hybrid
            JsonSerializer
          else
            serializer
          end
        end

        def digest
          @options[:digest] || 'SHA1'
        end
    end

    class SignedCookieJar #:nodoc:
      include ChainedCookieJars
      include SerializedCookieJars

      def initialize(parent_jar, key_generator, options = {})
        @parent_jar = parent_jar
        @options = options
        secret = key_generator.generate_key(@options[:signed_cookie_salt])
<<<<<<< HEAD
        @verifier = ActiveSupport::MessageVerifier.new(secret, serializer: ActiveSupport::MessageEncryptor::NullSerializer)
=======
        @verifier = ActiveSupport::MessageVerifier.new(secret, digest: digest, serializer: NullSerializer)
>>>>>>> 29be3f5d
      end

      def [](name)
        if signed_message = @parent_jar[name]
          deserialize name, verify(signed_message)
        end
      end

      def []=(name, options)
        if options.is_a?(Hash)
          options.symbolize_keys!
          options[:value] = @verifier.generate(serialize(name, options[:value]))
        else
          options = { :value => @verifier.generate(serialize(name, options)) }
        end

        raise CookieOverflow if options[:value].bytesize > MAX_COOKIE_SIZE
        @parent_jar[name] = options
      end

      private
        def verify(signed_message)
          @verifier.verify(signed_message)
        rescue ActiveSupport::MessageVerifier::InvalidSignature
          nil
        end
    end

    # UpgradeLegacySignedCookieJar is used instead of SignedCookieJar if
    # config.secret_token and secrets.secret_key_base are both set. It reads
    # legacy cookies signed with the old dummy key generator and re-saves
    # them using the new key generator to provide a smooth upgrade path.
    class UpgradeLegacySignedCookieJar < SignedCookieJar #:nodoc:
      include VerifyAndUpgradeLegacySignedMessage

      def [](name)
        if signed_message = @parent_jar[name]
          deserialize(name, verify(signed_message)) || verify_and_upgrade_legacy_signed_message(name, signed_message)
        end
      end
    end

    class EncryptedCookieJar #:nodoc:
      include ChainedCookieJars
      include SerializedCookieJars

      def initialize(parent_jar, key_generator, options = {})
        if ActiveSupport::LegacyKeyGenerator === key_generator
          raise "You didn't set secrets.secret_key_base, which is required for this cookie jar. " +
            "Read the upgrade documentation to learn more about this new config option."
        end

        @parent_jar = parent_jar
        @options = options
        secret = key_generator.generate_key(@options[:encrypted_cookie_salt])
        sign_secret = key_generator.generate_key(@options[:encrypted_signed_cookie_salt])
<<<<<<< HEAD
        @encryptor = ActiveSupport::MessageEncryptor.new(secret, sign_secret, serializer: ActiveSupport::MessageEncryptor::NullSerializer)
=======
        @encryptor = ActiveSupport::MessageEncryptor.new(secret, sign_secret, digest: digest, serializer: NullSerializer)
>>>>>>> 29be3f5d
      end

      def [](name)
        if encrypted_message = @parent_jar[name]
          deserialize name, decrypt_and_verify(encrypted_message)
        end
      end

      def []=(name, options)
        if options.is_a?(Hash)
          options.symbolize_keys!
        else
          options = { :value => options }
        end

        options[:value] = @encryptor.encrypt_and_sign(serialize(name, options[:value]))

        raise CookieOverflow if options[:value].bytesize > MAX_COOKIE_SIZE
        @parent_jar[name] = options
      end

      private
        def decrypt_and_verify(encrypted_message)
          @encryptor.decrypt_and_verify(encrypted_message)
        rescue ActiveSupport::MessageVerifier::InvalidSignature, ActiveSupport::MessageEncryptor::InvalidMessage
          nil
        end
    end

    # UpgradeLegacyEncryptedCookieJar is used by ActionDispatch::Session::CookieStore
    # instead of EncryptedCookieJar if config.secret_token and secrets.secret_key_base
    # are both set. It reads legacy cookies signed with the old dummy key generator and
    # encrypts and re-saves them using the new key generator to provide a smooth upgrade path.
    class UpgradeLegacyEncryptedCookieJar < EncryptedCookieJar #:nodoc:
      include VerifyAndUpgradeLegacySignedMessage

      def [](name)
        if encrypted_or_signed_message = @parent_jar[name]
          deserialize(name, decrypt_and_verify(encrypted_or_signed_message)) || verify_and_upgrade_legacy_signed_message(name, encrypted_or_signed_message)
        end
      end
    end

    def initialize(app)
      @app = app
    end

    def call(env)
      status, headers, body = @app.call(env)

      if cookie_jar = env['action_dispatch.cookies']
        unless cookie_jar.committed?
          cookie_jar.write(headers)
          if headers[HTTP_HEADER].respond_to?(:join)
            headers[HTTP_HEADER] = headers[HTTP_HEADER].join("\n")
          end
        end
      end

      [status, headers, body]
    end
  end
end<|MERGE_RESOLUTION|>--- conflicted
+++ resolved
@@ -448,11 +448,7 @@
         @parent_jar = parent_jar
         @options = options
         secret = key_generator.generate_key(@options[:signed_cookie_salt])
-<<<<<<< HEAD
-        @verifier = ActiveSupport::MessageVerifier.new(secret, serializer: ActiveSupport::MessageEncryptor::NullSerializer)
-=======
-        @verifier = ActiveSupport::MessageVerifier.new(secret, digest: digest, serializer: NullSerializer)
->>>>>>> 29be3f5d
+        @verifier = ActiveSupport::MessageVerifier.new(secret, digest: digest, serializer: ActiveSupport::MessageEncryptor::NullSerializer)
       end
 
       def [](name)
@@ -509,11 +505,7 @@
         @options = options
         secret = key_generator.generate_key(@options[:encrypted_cookie_salt])
         sign_secret = key_generator.generate_key(@options[:encrypted_signed_cookie_salt])
-<<<<<<< HEAD
-        @encryptor = ActiveSupport::MessageEncryptor.new(secret, sign_secret, serializer: ActiveSupport::MessageEncryptor::NullSerializer)
-=======
-        @encryptor = ActiveSupport::MessageEncryptor.new(secret, sign_secret, digest: digest, serializer: NullSerializer)
->>>>>>> 29be3f5d
+        @encryptor = ActiveSupport::MessageEncryptor.new(secret, sign_secret, digest: digest, serializer: ActiveSupport::MessageEncryptor::NullSerializer)
       end
 
       def [](name)
