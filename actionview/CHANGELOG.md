--- conflicted
+++ resolved
@@ -1,4 +1,3 @@
-<<<<<<< HEAD
 *   Change `asset_path` to use File.join to create proper paths (#14932):
 
         https://some.host.com//assets/some.js
@@ -18,11 +17,11 @@
 *   `date_select` helper with option `with_css_classes: true` does not overwrite other classes.
 
     *Izumi Wong-Horiuchi*
-=======
+
+
 ## Rails 4.1.1 (May 6, 2014) ##
 
 *   No changes.
->>>>>>> 254e8e2c
 
 
 ## Rails 4.1.0 (April 8, 2014) ##
