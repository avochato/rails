--- conflicted
+++ resolved
@@ -1,8 +1,7 @@
-<<<<<<< HEAD
 *  The `log:clear` task clear all environments log files by default.
 
     *Yuji Yaginuma*
-=======
+
 *   Add Webpack support in new apps via the --webpack option, which will delegate to the rails/webpacker gem.
 
     To generate a new app that has Webpack dependencies configured and binstubs for webpack and webpack-watcher:
@@ -33,7 +32,6 @@
 *   Add `:skip_sprockets` to `Rails::PluginBuilder::PASSTHROUGH_OPTIONS`
 
     *Tsukuru Tanimichi*
->>>>>>> fcec126e
 
 *   Allow the use of listen's 3.1.x branch
 
