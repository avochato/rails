GIT
  remote: git://github.com/QueueClassic/queue_classic.git
  revision: 3c53a465786a1d3c40730c31b693d74c7bfa16cb
  branch: master
  specs:
    queue_classic (3.2.0.RC1)
      pg (>= 0.17, < 0.19)

GIT
  remote: git://github.com/matthewd/rb-inotify.git
  revision: 90553518d1fb79aedc98a3036c59bd2b6731ac40
  branch: close-handling
  specs:
    rb-inotify (0.9.7)
      ffi (>= 0.5.0)

GIT
  remote: git://github.com/sass/sass.git
  revision: 7716e67f3507c6f65878c69aa49ec358ebf675c7
  branch: stable
  specs:
    sass (3.4.22)

PATH
  remote: .
  specs:
<<<<<<< HEAD
    rails (5.0.0)
      actioncable (= 5.0.0)
      actionmailer (= 5.0.0)
      actionpack (= 5.0.0)
      actionview (= 5.0.0)
      activejob (= 5.0.0)
      activemodel (= 5.0.0)
      activerecord (= 5.0.0)
      activesupport (= 5.0.0)
      bundler (>= 1.3.0, < 2.0)
      railties (= 5.0.0)
      sprockets-rails (>= 2.0.0)

GEM
  remote: https://rubygems.org/
  specs:
    actioncable (5.0.0)
      actionpack (= 5.0.0)
=======
    actioncable (5.0.0.1)
      actionpack (= 5.0.0.1)
>>>>>>> cdb30729
      nio4r (~> 1.2)
      websocket-driver (~> 0.6.1)
    actionmailer (5.0.0.1)
      actionpack (= 5.0.0.1)
      actionview (= 5.0.0.1)
      activejob (= 5.0.0.1)
      mail (~> 2.5, >= 2.5.4)
      rails-dom-testing (~> 2.0)
    actionpack (5.0.0.1)
      actionview (= 5.0.0.1)
      activesupport (= 5.0.0.1)
      rack (~> 2.0)
      rack-test (~> 0.6.3)
      rails-dom-testing (~> 2.0)
      rails-html-sanitizer (~> 1.0, >= 1.0.2)
    actionview (5.0.0.1)
      activesupport (= 5.0.0.1)
      builder (~> 3.1)
      erubis (~> 2.7.0)
      rails-dom-testing (~> 2.0)
      rails-html-sanitizer (~> 1.0, >= 1.0.2)
    activejob (5.0.0.1)
      activesupport (= 5.0.0.1)
      globalid (>= 0.3.6)
    activemodel (5.0.0.1)
      activesupport (= 5.0.0.1)
    activerecord (5.0.0.1)
      activemodel (= 5.0.0.1)
      activesupport (= 5.0.0.1)
      arel (~> 7.0)
    activesupport (5.0.0.1)
      concurrent-ruby (~> 1.0, >= 1.0.2)
      i18n (~> 0.7)
      minitest (~> 5.1)
      tzinfo (~> 1.1)
<<<<<<< HEAD
    addressable (2.4.0)
=======
    rails (5.0.0.1)
      actioncable (= 5.0.0.1)
      actionmailer (= 5.0.0.1)
      actionpack (= 5.0.0.1)
      actionview (= 5.0.0.1)
      activejob (= 5.0.0.1)
      activemodel (= 5.0.0.1)
      activerecord (= 5.0.0.1)
      activesupport (= 5.0.0.1)
      bundler (>= 1.3.0, < 2.0)
      railties (= 5.0.0.1)
      sprockets-rails (>= 2.0.0)
    railties (5.0.0.1)
      actionpack (= 5.0.0.1)
      activesupport (= 5.0.0.1)
      method_source
      rake (>= 0.8.7)
      thor (>= 0.18.1, < 2.0)

GEM
  remote: https://rubygems.org/
  specs:
>>>>>>> cdb30729
    amq-protocol (2.0.1)
    arel (7.1.1)
    backburner (1.3.0)
      beaneater (~> 1.0)
      dante (> 0.1.5)
    bcrypt (3.1.11)
    bcrypt (3.1.11-x64-mingw32)
    bcrypt (3.1.11-x86-mingw32)
    beaneater (1.0.0)
    benchmark-ips (2.6.1)
    blade (0.5.6)
      activesupport (>= 3.0.0)
      blade-qunit_adapter (~> 1.20.0)
      coffee-script
      coffee-script-source
      curses (~> 1.0.0)
      eventmachine
      faye
      sprockets (>= 3.0)
      sprockets-export (~> 0.9.1)
      thin (>= 1.6.0)
      thor (~> 0.19.1)
      useragent (~> 0.16.7)
    blade-qunit_adapter (1.20.0)
    builder (3.2.2)
    bunny (2.2.2)
      amq-protocol (>= 2.0.1)
    byebug (9.0.5)
    coffee-rails (4.2.1)
      coffee-script (>= 2.2.0)
      railties (>= 4.0.0, < 5.2.x)
    coffee-script (2.4.1)
      coffee-script-source
      execjs
    coffee-script-source (1.10.0)
    concurrent-ruby (1.0.2)
    connection_pool (2.2.0)
    cookiejar (0.3.3)
    curses (1.0.2)
    daemons (1.2.3)
    dalli (2.7.6)
    dante (0.2.0)
    delayed_job (4.1.2)
      activesupport (>= 3.0, < 5.1)
    delayed_job_active_record (4.1.1)
      activerecord (>= 3.0, < 5.1)
      delayed_job (>= 3.0, < 5)
    em-hiredis (0.3.1)
      eventmachine (~> 1.0)
      hiredis (~> 0.6.0)
    em-http-request (1.1.5)
      addressable (>= 2.3.4)
      cookiejar (!= 0.3.1)
      em-socksify (>= 0.3)
      eventmachine (>= 1.0.3)
      http_parser.rb (>= 0.6.0)
    em-socksify (0.3.1)
      eventmachine (>= 1.0.0.beta.4)
    erubis (2.7.0)
    eventmachine (1.2.0.1)
    eventmachine (1.2.0.1-x64-mingw32)
    eventmachine (1.2.0.1-x86-mingw32)
    execjs (2.7.0)
    faye (1.2.1)
      cookiejar (>= 0.3.0)
      em-http-request (>= 0.3.0)
      eventmachine (>= 0.12.0)
      faye-websocket (>= 0.9.1)
      multi_json (>= 1.0.0)
      rack (>= 1.0.0)
      websocket-driver (>= 0.5.1)
    faye-websocket (0.10.4)
      eventmachine (>= 0.12.0)
      websocket-driver (>= 0.5.1)
<<<<<<< HEAD
    ffi (1.9.14)
    ffi (1.9.14-x64-mingw32)
    ffi (1.9.14-x86-mingw32)
    globalid (0.3.6)
=======
    ffi (1.9.10)
    ffi (1.9.10-x64-mingw32)
    ffi (1.9.10-x86-mingw32)
    globalid (0.3.7)
>>>>>>> cdb30729
      activesupport (>= 4.1.0)
    hiredis (0.6.1)
    http_parser.rb (0.6.0)
    i18n (0.7.0)
    jquery-rails (4.1.1)
      rails-dom-testing (>= 1, < 3)
      railties (>= 4.2.0)
      thor (>= 0.14, < 2.0)
    json (1.8.3)
    kindlerb (0.1.1)
      mustache
      nokogiri
    listen (3.0.8)
      rb-fsevent (~> 0.9, >= 0.9.4)
      rb-inotify (~> 0.9, >= 0.9.7)
    loofah (2.0.3)
      nokogiri (>= 1.5.9)
    mail (2.6.4)
      mime-types (>= 1.16, < 4)
    metaclass (0.0.4)
    method_source (0.8.2)
    mime-types (3.1)
      mime-types-data (~> 3.2015)
    mime-types-data (3.2016.0521)
    mini_portile2 (2.1.0)
    minitest (5.3.3)
    mocha (0.14.0)
      metaclass (~> 0.0.1)
    mono_logger (1.1.0)
    multi_json (1.12.1)
    mustache (1.0.3)
    mysql2 (0.4.4)
    mysql2 (0.4.4-x64-mingw32)
    mysql2 (0.4.4-x86-mingw32)
    nio4r (1.2.1)
    nokogiri (1.6.8)
      mini_portile2 (~> 2.1.0)
      pkg-config (~> 1.1.7)
    nokogiri (1.6.8-x64-mingw32)
      mini_portile2 (~> 2.1.0)
      pkg-config (~> 1.1.7)
    nokogiri (1.6.8-x86-mingw32)
      mini_portile2 (~> 2.1.0)
      pkg-config (~> 1.1.7)
    pg (0.18.4)
    pg (0.18.4-x64-mingw32)
    pg (0.18.4-x86-mingw32)
    pkg-config (1.1.7)
    psych (2.1.0)
    puma (3.4.0)
    qu (0.2.0)
      multi_json
    qu-redis (0.2.0)
      qu (= 0.2.0)
      redis-namespace
      simple_uuid
    que (0.11.6)
    racc (1.4.14)
    rack (2.0.1)
    rack-cache (1.6.1)
      rack (>= 0.4)
    rack-test (0.6.3)
      rack (>= 1.0)
    rails-dom-testing (2.0.1)
      activesupport (>= 4.2.0, < 6.0)
      nokogiri (~> 1.6.0)
    rails-html-sanitizer (1.0.3)
      loofah (~> 2.0)
    railties (5.0.0)
      actionpack (= 5.0.0)
      activesupport (= 5.0.0)
      method_source
      rake (>= 0.8.7)
      thor (>= 0.18.1, < 2.0)
    rake (11.2.2)
    rb-fsevent (0.9.7)
    rdoc (4.2.2)
      json (~> 1.4)
    redcarpet (3.2.3)
    redis (3.3.0)
    redis-namespace (1.5.2)
      redis (~> 3.0, >= 3.0.4)
    resque (1.25.2)
      mono_logger (~> 1.0)
      multi_json (~> 1.0)
      redis-namespace (~> 1.3)
      sinatra (>= 0.9.2)
      vegas (~> 0.1.2)
    resque-scheduler (4.2.0)
      mono_logger (~> 1.0)
      redis (~> 3.0)
      resque (~> 1.25)
      rufus-scheduler (~> 3.2)
    rufus-scheduler (3.2.1)
    sass-rails (5.0.5)
      railties (>= 4.0.0, < 6)
      sass (~> 3.1)
      sprockets (>= 2.8, < 4.0)
      sprockets-rails (>= 2.0, < 4.0)
      tilt (>= 1.1, < 3)
    sdoc (0.4.1)
      json (~> 1.7, >= 1.7.7)
      rdoc (~> 4.0)
    sequel (4.36.0)
    serverengine (1.5.11)
      sigdump (~> 0.2.2)
    sidekiq (4.1.2)
      concurrent-ruby (~> 1.0)
      connection_pool (~> 2.2, >= 2.2.0)
      redis (~> 3.2, >= 3.2.1)
    sigdump (0.2.4)
    simple_uuid (0.4.0)
    sinatra (1.0)
      rack (>= 1.0)
    sneakers (2.3.5)
      bunny (~> 2.2.0)
      serverengine (~> 1.5.11)
      thor
      thread (~> 0.1.7)
<<<<<<< HEAD
    sprockets (3.6.3)
=======
    sprockets (3.7.0)
>>>>>>> cdb30729
      concurrent-ruby (~> 1.0)
      rack (> 1, < 3)
    sprockets-export (0.9.1)
    sprockets-rails (3.1.1)
      actionpack (>= 4.0)
      activesupport (>= 4.0)
      sprockets (>= 3.0.0)
    sqlite3 (1.3.11)
    sqlite3 (1.3.11-x64-mingw32)
    sqlite3 (1.3.11-x86-mingw32)
    stackprof (0.2.9)
    sucker_punch (2.0.2)
      concurrent-ruby (~> 1.0.0)
    thin (1.7.0)
      daemons (~> 1.0, >= 1.0.9)
      eventmachine (~> 1.0, >= 1.0.4)
      rack (>= 1, < 3)
    thor (0.19.1)
    thread (0.1.7)
    thread_safe (0.3.5)
    tilt (2.0.5)
    turbolinks (5.0.0)
      turbolinks-source (~> 5)
    turbolinks-source (5.0.0)
    tzinfo (1.2.2)
      thread_safe (~> 0.1)
    tzinfo-data (1.2016.6)
      tzinfo (>= 1.0.0)
    uglifier (3.0.0)
      execjs (>= 0.3.0, < 3)
    useragent (0.16.7)
    vegas (0.1.11)
      rack (>= 1.0.0)
    w3c_validators (1.2)
      json
      nokogiri
    wdm (0.1.1)
    websocket-driver (0.6.4)
      websocket-extensions (>= 0.1.0)
    websocket-extensions (0.1.2)

PLATFORMS
  ruby
  x64-mingw32
  x86-mingw32

DEPENDENCIES
  activerecord-jdbcmysql-adapter (>= 1.3.0)
  activerecord-jdbcpostgresql-adapter (>= 1.3.0)
  activerecord-jdbcsqlite3-adapter (>= 1.3.0)
  backburner
  bcrypt (~> 3.1.11)
  benchmark-ips
  blade (~> 0.5.5)
  byebug
  coffee-rails (~> 4.2)
  dalli (>= 2.2.1)
  delayed_job
  delayed_job_active_record
  em-hiredis
  faye-websocket
  hiredis
  jquery-rails
  kindlerb (= 0.1.1)
  listen (~> 3.0.5)
  minitest (< 5.3.4)
  mocha (~> 0.14)
  mysql2 (>= 0.4.4)
  nokogiri (>= 1.6.7.1)
  pg (>= 0.18.0)
  psych (~> 2.0)
  puma
  qu-redis
  que
  queue_classic!
  racc (>= 1.4.6)
  rack-cache (~> 1.2)
  rails!
  rake (>= 11.1)
  rb-inotify!
  redcarpet (~> 3.2.3)
  redis
  resque (< 1.26)
  resque-scheduler
  sass!
  sass-rails
  sdoc (~> 0.4.0)
  sequel
  sidekiq
  sneakers
  sqlite3 (~> 1.3.6)
  stackprof
  sucker_punch
  turbolinks (~> 5)
  tzinfo-data
  uglifier (>= 1.3.0)
  w3c_validators
  wdm (>= 0.1.0)

BUNDLED WITH
   1.12.5<|MERGE_RESOLUTION|>--- conflicted
+++ resolved
@@ -24,29 +24,24 @@
 PATH
   remote: .
   specs:
-<<<<<<< HEAD
-    rails (5.0.0)
-      actioncable (= 5.0.0)
-      actionmailer (= 5.0.0)
-      actionpack (= 5.0.0)
-      actionview (= 5.0.0)
-      activejob (= 5.0.0)
-      activemodel (= 5.0.0)
-      activerecord (= 5.0.0)
-      activesupport (= 5.0.0)
+    rails (5.0.0.1)
+      actioncable (= 5.0.0.1)
+      actionmailer (= 5.0.0.1)
+      actionpack (= 5.0.0.1)
+      actionview (= 5.0.0.1)
+      activejob (= 5.0.0.1)
+      activemodel (= 5.0.0.1)
+      activerecord (= 5.0.0.1)
+      activesupport (= 5.0.0.1)
       bundler (>= 1.3.0, < 2.0)
-      railties (= 5.0.0)
+      railties (= 5.0.0.1)
       sprockets-rails (>= 2.0.0)
 
 GEM
   remote: https://rubygems.org/
   specs:
-    actioncable (5.0.0)
-      actionpack (= 5.0.0)
-=======
     actioncable (5.0.0.1)
       actionpack (= 5.0.0.1)
->>>>>>> cdb30729
       nio4r (~> 1.2)
       websocket-driver (~> 0.6.1)
     actionmailer (5.0.0.1)
@@ -82,32 +77,7 @@
       i18n (~> 0.7)
       minitest (~> 5.1)
       tzinfo (~> 1.1)
-<<<<<<< HEAD
     addressable (2.4.0)
-=======
-    rails (5.0.0.1)
-      actioncable (= 5.0.0.1)
-      actionmailer (= 5.0.0.1)
-      actionpack (= 5.0.0.1)
-      actionview (= 5.0.0.1)
-      activejob (= 5.0.0.1)
-      activemodel (= 5.0.0.1)
-      activerecord (= 5.0.0.1)
-      activesupport (= 5.0.0.1)
-      bundler (>= 1.3.0, < 2.0)
-      railties (= 5.0.0.1)
-      sprockets-rails (>= 2.0.0)
-    railties (5.0.0.1)
-      actionpack (= 5.0.0.1)
-      activesupport (= 5.0.0.1)
-      method_source
-      rake (>= 0.8.7)
-      thor (>= 0.18.1, < 2.0)
-
-GEM
-  remote: https://rubygems.org/
-  specs:
->>>>>>> cdb30729
     amq-protocol (2.0.1)
     arel (7.1.1)
     backburner (1.3.0)
@@ -182,17 +152,10 @@
     faye-websocket (0.10.4)
       eventmachine (>= 0.12.0)
       websocket-driver (>= 0.5.1)
-<<<<<<< HEAD
     ffi (1.9.14)
     ffi (1.9.14-x64-mingw32)
     ffi (1.9.14-x86-mingw32)
     globalid (0.3.6)
-=======
-    ffi (1.9.10)
-    ffi (1.9.10-x64-mingw32)
-    ffi (1.9.10-x86-mingw32)
-    globalid (0.3.7)
->>>>>>> cdb30729
       activesupport (>= 4.1.0)
     hiredis (0.6.1)
     http_parser.rb (0.6.0)
@@ -261,9 +224,9 @@
       nokogiri (~> 1.6.0)
     rails-html-sanitizer (1.0.3)
       loofah (~> 2.0)
-    railties (5.0.0)
-      actionpack (= 5.0.0)
-      activesupport (= 5.0.0)
+    railties (5.0.0.1)
+      actionpack (= 5.0.0.1)
+      activesupport (= 5.0.0.1)
       method_source
       rake (>= 0.8.7)
       thor (>= 0.18.1, < 2.0)
@@ -312,11 +275,7 @@
       serverengine (~> 1.5.11)
       thor
       thread (~> 0.1.7)
-<<<<<<< HEAD
     sprockets (3.6.3)
-=======
-    sprockets (3.7.0)
->>>>>>> cdb30729
       concurrent-ruby (~> 1.0)
       rack (> 1, < 3)
     sprockets-export (0.9.1)
