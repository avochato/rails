<<<<<<< HEAD
## Rails 5.0.0.rc3 (Unreleased) ##
=======
## Rails 5.0.0 (June 30, 2016) ##
>>>>>>> 48512d79

*   Support parsing JSON time in ISO8601 local time strings in
    `ActiveSupport::JSON.decode` when `parse_json_times` is enabled.
    Strings in the format of `YYYY-MM-DD hh:mm:ss` (without a `Z` at
    the end) will be parsed in the local timezone (`Time.zone`). In
    addition, date strings (`YYYY-MM-DD`) are now parsed into `Date`
    objects.

    *Grzegorz Witek*
<<<<<<< HEAD

## Rails 5.0.0.rc2 (June 22, 2016) ##
=======
>>>>>>> 48512d79

*   `Date.to_s` doesn't produce too many spaces. For example, `to_s(:short)`
    will now produce `01 Feb` instead of ` 1 Feb`.

    Fixes #25251.

    *Sean Griffin*

*   Rescuable: If a handler doesn't match the exception, check for handlers
    matching the exception's cause.

    *Jeremy Daer*

*   `ActiveSupport::Duration` supports weeks and hours.

        [1.hour.inspect, 1.hour.value, 1.hour.parts]
        # => ["3600 seconds", 3600, [[:seconds, 3600]]]   # Before
        # => ["1 hour", 3600, [[:hours, 1]]]              # After

        [1.week.inspect, 1.week.value, 1.week.parts]
        # => ["7 days", 604800, [[:days, 7]]]             # Before
        # => ["1 week", 604800, [[:weeks, 1]]]            # After

    This brings us into closer conformance with ISO8601 and relieves some
    astonishment about getting `1.hour.inspect # => 3600 seconds`.

    Compatibility: The duration's `value` remains the same, so apps using
    durations are oblivious to the new time periods. Apps, libraries, and
    plugins that work with the internal `parts` hash will need to broaden
    their time period handling to cover hours & weeks.

    *Andrey Novikov*

*   Time zones: Ensure that the UTC offset reflects DST changes that occurred
    since the app started. Removes UTC offset caching, reducing performance,
    but this is still relatively quick and isn't in any hot paths.

    *Alexey Shein*

*   Make `getlocal` and `getutc` always return instances of `Time` for
    `ActiveSupport::TimeWithZone` and `DateTime`. This eliminates a possible
    stack level too deep error in `to_time` where `ActiveSupport::TimeWithZone`
    was wrapping a `DateTime` instance. As a consequence of this the internal
    time value in `ActiveSupport::TimeWithZone` is now always an instance of
    `Time` in the UTC timezone, whether that's as the UTC time directly or
    a representation of the local time in the timezone. There should be no
    consequences of this internal change and if there are it's a bug due to
    leaky abstractions.

    *Andrew White*

*   Add `DateTime#subsec` to return the fraction of a second as a `Rational`.

    *Andrew White*

*   Add additional aliases for `DateTime#utc` to mirror the ones on
    `ActiveSupport::TimeWithZone` and `Time`.

    *Andrew White*

*   Add `DateTime#localtime` to return an instance of `Time` in the system's
    local timezone. Also aliased to `getlocal`.

    *Andrew White*, *Yuichiro Kaneko*

*   Add `Time#sec_fraction` to return the fraction of a second as a `Rational`.

    *Andrew White*

*   Add `ActiveSupport.to_time_preserves_timezone` config option to control
    how `to_time` handles timezones. In Ruby 2.4+ the behavior will change
    from converting to the local system timezone, to preserving the timezone
    of the receiver. This config option defaults to false so that apps made
    with earlier versions of Rails are not affected when upgrading, e.g:

        >> ENV['TZ'] = 'US/Eastern'

        >> "2016-04-23T10:23:12.000Z".to_time
        => "2016-04-23T06:23:12.000-04:00"

        >> ActiveSupport.to_time_preserves_timezone = true

        >> "2016-04-23T10:23:12.000Z".to_time
        => "2016-04-23T10:23:12.000Z"

    Fixes #24617.

    *Andrew White*

*   `ActiveSupport::TimeZone.country_zones(country_code)` looks up the
    country's time zones by its two-letter ISO3166 country code, e.g.

        >> ActiveSupport::TimeZone.country_zones(:jp).map(&:to_s)
        => ["(GMT+09:00) Osaka"]

        >> ActiveSupport::TimeZone.country_zones(:uy).map(&:to_s)
        => ["(GMT-03:00) Montevideo"]

    *Andrey Novikov*

*   `Array#sum` compat with Ruby 2.4's native method.

    Ruby 2.4 introduces `Array#sum`, but it only supports numeric elements,
    breaking our `Enumerable#sum` which supports arbitrary `Object#+`.
    To fix, override `Array#sum` with our compatible implementation.

    Native Ruby 2.4:

        %w[ a b ].sum
        # => TypeError: String can't be coerced into Fixnum

    With `Enumerable#sum` shim:

        %w[ a b ].sum
        # => 'ab'

    We tried shimming the fast path and falling back to the compatible path
    if it fails, but that ends up slower even in simple cases due to the cost
    of exception handling. Our only choice is to override the native `Array#sum`
    with our `Enumerable#sum`.

    *Jeremy Daer*

*   `ActiveSupport::Duration` supports ISO8601 formatting and parsing.

        ActiveSupport::Duration.parse('P3Y6M4DT12H30M5S')
        # => 3 years, 6 months, 4 days, 12 hours, 30 minutes, and 5 seconds

        (3.years + 3.days).iso8601
        # => "P3Y3D"

    Inspired by Arnau Siches' [ISO8601 gem](https://github.com/arnau/ISO8601/)
    and rewritten by Andrey Novikov with suggestions from Andrew White. Test
    data from the ISO8601 gem redistributed under MIT license.

    (Will be used to support the PostgreSQL interval data type.)

    *Andrey Novikov*, *Arnau Siches*, *Andrew White*

*   `Cache#fetch(key, force: true)` forces a cache miss, so it must be called
    with a block to provide a new value to cache. Fetching with `force: true`
    but without a block now raises ArgumentError.

        cache.fetch('key', force: true) # => ArgumentError

    *Santosh Wadghule*

*   Fix behavior of JSON encoding for `Exception`.

    *namusyaka*

*   Make `number_to_phone` format number with regexp pattern.

        number_to_phone(18812345678, pattern: /(\d{3})(\d{4})(\d{4})/)
        # => 188-1234-5678

    *Pan Gaoyong*

*   Match `String#to_time`'s behaviour to that of ruby's implementation for edge cases.

    `nil` is now returned instead of the current date if the string provided does
    contain time information, but none that is used to build the `Time` object.

    Fixes #22958.

    *Siim Liiser*

*   Rely on the native DateTime#<=> implementation to handle non-datetime like
    objects instead of returning `nil` ourselves. This restores the ability
    of `DateTime` instances to be compared with a `Numeric` that represents an
    astronomical julian day number.

    Fixes #24228.

    *Andrew White*

*   Add `String#upcase_first` method.

    *Glauco Custódio*, *bogdanvlviv*

*   Prevent `Marshal.load` from looping infinitely when trying to autoload a constant
    which resolves to a different name.

    *Olek Janiszewski*

*   Deprecate `Module.local_constants`. Please use `Module.constants(false)` instead.

    *Yuichiro Kaneko*

*   Publish `ActiveSupport::Executor` and `ActiveSupport::Reloader` APIs to allow
    components and libraries to manage, and participate in, the execution of
    application code, and the application reloading process.

    *Matthew Draper*

*   Deprecate arguments on `assert_nothing_raised`.

    `assert_nothing_raised` does not assert the arguments that have been passed
    in (usually a specific exception class) since the method only yields the
    block. So as not to confuse the users that the arguments have meaning, they
    are being deprecated.

    *Tara Scherner de la Fuente*

*   Make `benchmark('something', silence: true)` actually work.

    *DHH*

*   Add `#on_weekday?` method to `Date`, `Time`, and `DateTime`.

    `#on_weekday?` returns `true` if the receiving date/time does not fall on a Saturday
    or Sunday.

    *Vipul A M*

*   Add `Array#second_to_last` and `Array#third_to_last` methods.

    *Brian Christian*

*   Fix regression in `Hash#dig` for HashWithIndifferentAccess.

    *Jon Moss*

*   Change `number_to_currency` behavior for checking negativity.

    Used `to_f.negative` instead of using `to_f.phase` for checking negativity
    of a number in number_to_currency helper.
    This change works same for all cases except when number is "-0.0".

        -0.0.to_f.negative? => false
        -0.0.to_f.phase? => 3.14

    This change reverts changes from https://github.com/rails/rails/pull/6512.
    But it should be acceptable as we could not find any currency which
    supports negative zeros.

    *Prathamesh Sonpatki*, *Rafael Mendonça França*

*   Match `HashWithIndifferentAccess#default`'s behaviour with `Hash#default`.

    *David Cornu*

*   Adds `:exception_object` key to `ActiveSupport::Notifications::Instrumenter`
    payload when an exception is raised.

    Adds new key/value pair to payload when an exception is raised:
    e.g. `:exception_object => #<RuntimeError: FAIL>`.

    *Ryan T. Hosford*

*   Support extended grapheme clusters and UAX 29.

    *Adam Roben*

*   Add petabyte and exabyte numeric conversion.

    *Akshay Vishnoi*

*   Add thread_m/cattr_accessor/reader/writer suite of methods for declaring class and module variables that live per-thread.
    This makes it easy to declare per-thread globals that are encapsulated. Note: This is a sharp edge. A wild proliferation
    of globals is A Bad Thing. But like other sharp tools, when it's right, it's right.

    Here's an example of a simple event tracking system where the object being tracked needs not pass a creator that it
    doesn't need itself along:

        module Current
          thread_mattr_accessor :account
          thread_mattr_accessor :user

          def self.reset() self.account = self.user = nil end
        end

        class ApplicationController < ActionController::Base
          before_action :set_current
          after_action { Current.reset }

          private
            def set_current
              Current.account = Account.find(params[:account_id])
              Current.user    = Current.account.users.find(params[:user_id])
            end
        end

        class MessagesController < ApplicationController
          def create
            @message = Message.create!(message_params)
          end
        end

        class Message < ApplicationRecord
          has_many :events
          after_create :track_created

          private
            def track_created
              events.create! origin: self, action: :create
            end
        end

        class Event < ApplicationRecord
          belongs_to :creator, class_name: 'User'
          before_validation { self.creator ||= Current.user }
        end

    *DHH*


*   Deprecated `Module#qualified_const_` in favour of the builtin Module#const_
    methods.

    *Genadi Samokovarov*

*   Deprecate passing string to define callback.

    *Yuichiro Kaneko*

*   `ActiveSupport::Cache::Store#namespaced_key`,
    `ActiveSupport::Cache::MemCachedStore#escape_key`, and
    `ActiveSupport::Cache::FileStore#key_file_path`
    are deprecated and replaced with `normalize_key` that now calls `super`.

    `ActiveSupport::Cache::LocaleCache#set_cache_value` is deprecated and replaced with `write_cache_value`.

    *Michael Grosser*

*   Implements an evented file watcher to asynchronously detect changes in the
    application source code, routes, locales, etc.

    This watcher is disabled by default, applications my enable it in the configuration:

        # config/environments/development.rb
        config.file_watcher = ActiveSupport::EventedFileUpdateChecker

    This feature depends on the [listen](https://github.com/guard/listen) gem:

        group :development do
          gem 'listen', '~> 3.0.5'
        end

    *Puneet Agarwal* and *Xavier Noria*

*   Added `Time.days_in_year` to return the number of days in the given year, or the
    current year if no argument is provided.

    *Jon Pascoe*

*   Updated `parameterize` to preserve the case of a string, optionally.

    Example:

        parameterize("Donald E. Knuth", separator: '_') # => "donald_e_knuth"
        parameterize("Donald E. Knuth", preserve_case: true) # => "Donald-E-Knuth"

    *Swaathi Kakarla*

*   `HashWithIndifferentAccess.new` respects the default value or proc on objects
    that respond to `#to_hash`. `.new_from_hash_copying_default` simply invokes `.new`.
    All calls to `.new_from_hash_copying_default` are replaced with `.new`.

    *Gordon Chan*

*   Change Integer#year to return a Fixnum instead of a Float to improve
    consistency.

    Integer#years returned a Float while the rest of the accompanying methods
    (days, weeks, months, etc.) return a Fixnum.

    Before:

    1.year # => 31557600.0

    After:

    1.year # => 31557600

    *Konstantinos Rousis*

*   Handle invalid UTF-8 strings when HTML escaping.

    Use `ActiveSupport::Multibyte::Unicode.tidy_bytes` to handle invalid UTF-8
    strings in `ERB::Util.unwrapped_html_escape` and `ERB::Util.html_escape_once`.
    Prevents user-entered input passed from a querystring into a form field from
    causing invalid byte sequence errors.

    *Grey Baker*

*   Update `ActiveSupport::Multibyte::Chars#slice!` to return `nil` if the
    arguments are out of bounds, to mirror the behavior of `String#slice!`

    *Gourav Tiwari*

*   Fix `number_to_human` so that 999999999 rounds to "1 Billion" instead of
    "1000 Million".

    *Max Jacobson*

*   Fix `ActiveSupport::Deprecation#deprecate_methods` to report using the
    current deprecator instance, where applicable.

    *Brandon Dunne*

*   `Cache#fetch` instrumentation marks whether it was a `:hit`.

    *Robin Clowers*

*   `assert_difference` and `assert_no_difference` now returns the result of the
    yielded block.

    Example:

      post = assert_difference -> { Post.count }, 1 do
        Post.create
      end

    *Lucas Mazza*

*   Short-circuit `blank?` on date and time values since they are never blank.

    Fixes #21657.

    *Andrew White*

*   Replaced deprecated `ThreadSafe::Cache` with its successor `Concurrent::Map` now that
    the thread_safe gem has been merged into concurrent-ruby.

    *Jerry D'Antonio*

*   Updated Unicode version to 8.0.0

    *Anshul Sharma*

*   `number_to_currency` and `number_with_delimiter` now accept custom `delimiter_pattern` option
     to handle placement of delimiter, to support currency formats like INR

     Example:

        number_to_currency(1230000, delimiter_pattern: /(\d+?)(?=(\d\d)+(\d)(?!\d))/, unit: '₹', format: "%u %n")
        # => '₹ 12,30,000.00'

    *Vipul A M*

*   Deprecate `:prefix` option of `number_to_human_size` with no replacement.

    *Jean Boussier*

*   Fix `TimeWithZone#eql?` to properly handle `TimeWithZone` created from `DateTime`:
        twz = DateTime.now.in_time_zone
        twz.eql?(twz.dup) => true

    Fixes #14178.

    *Roque Pinel*

*   ActiveSupport::HashWithIndifferentAccess `select` and `reject` will now return
    enumerator if called without block.

    Fixes #20095.

    *Bernard Potocki*

*   Removed `ActiveSupport::Concurrency::Latch`, superseded by `Concurrent::CountDownLatch`
    from the concurrent-ruby gem.

    *Jerry D'Antonio*

*   Fix not calling `#default` on `HashWithIndifferentAccess#to_hash` when only
    `default_proc` is set, which could raise.

    *Simon Eskildsen*

*   Fix setting `default_proc` on `HashWithIndifferentAccess#dup`.

    *Simon Eskildsen*

*   Fix a range of values for parameters of the Time#change.

    *Nikolay Kondratyev*

*   Add `Enumerable#pluck` to get the same values from arrays as from ActiveRecord
    associations.

    Fixes #20339.

    *Kevin Deisz*

*   Add a bang version to `ActiveSupport::OrderedOptions` get methods which will raise
    an `KeyError` if the value is `.blank?`.

    Before:

        if (slack_url = Rails.application.secrets.slack_url).present?
          # Do something worthwhile
        else
          # Raise as important secret password is not specified
        end

    After:

        slack_url = Rails.application.secrets.slack_url!

    *Aditya Sanghi*, *Gaurish Sharma*

*   Remove deprecated `Class#superclass_delegating_accessor`.
    Use `Class#class_attribute` instead.

    *Akshay Vishnoi*

*   Patch `Delegator` to work with `#try`.

    Fixes #5790.

    *Nate Smith*

*   Add `Integer#positive?` and `Integer#negative?` query methods
    in the vein of `Fixnum#zero?`.

    This makes it nicer to do things like `bunch_of_numbers.select(&:positive?)`.

    *DHH*

*   Encoding `ActiveSupport::TimeWithZone` to YAML now preserves the timezone information.

    Fixes #9183.

    *Andrew White*

*   Added `ActiveSupport::TimeZone#strptime` to allow parsing times as if
    from a given timezone.

    *Paul A Jungwirth*

*   `ActiveSupport::Callbacks#skip_callback` now raises an `ArgumentError` if
    an unrecognized callback is removed.

    *Iain Beeston*

*   Added `ActiveSupport::ArrayInquirer` and `Array#inquiry`.

    Wrapping an array in an `ArrayInquirer` gives a friendlier way to check its
    contents:

        variants = ActiveSupport::ArrayInquirer.new([:phone, :tablet])

        variants.phone?    # => true
        variants.tablet?   # => true
        variants.desktop?  # => false

        variants.any?(:phone, :tablet)   # => true
        variants.any?(:phone, :desktop)  # => true
        variants.any?(:desktop, :watch)  # => false

    `Array#inquiry` is a shortcut for wrapping the receiving array in an
    `ArrayInquirer`.

    *George Claghorn*

*   Deprecate `alias_method_chain` in favour of `Module#prepend` introduced in
    Ruby 2.0.

    *Kir Shatrov*

*   Added `#without` on `Enumerable` and `Array` to return a copy of an
    enumerable without the specified elements.

    *Todd Bealmear*

*   Fixed a problem where `String#truncate_words` would get stuck with a complex
    string.

    *Henrik Nygren*

*   Fixed a roundtrip problem with `AS::SafeBuffer` where primitive-like strings
    will be dumped as primitives:

    Before:

        YAML.load ActiveSupport::SafeBuffer.new("Hello").to_yaml  # => "Hello"
        YAML.load ActiveSupport::SafeBuffer.new("true").to_yaml   # => true
        YAML.load ActiveSupport::SafeBuffer.new("false").to_yaml  # => false
        YAML.load ActiveSupport::SafeBuffer.new("1").to_yaml      # => 1
        YAML.load ActiveSupport::SafeBuffer.new("1.1").to_yaml    # => 1.1

    After:

        YAML.load ActiveSupport::SafeBuffer.new("Hello").to_yaml  # => "Hello"
        YAML.load ActiveSupport::SafeBuffer.new("true").to_yaml   # => "true"
        YAML.load ActiveSupport::SafeBuffer.new("false").to_yaml  # => "false"
        YAML.load ActiveSupport::SafeBuffer.new("1").to_yaml      # => "1"
        YAML.load ActiveSupport::SafeBuffer.new("1.1").to_yaml    # => "1.1"

    *Godfrey Chan*

*   Enable `number_to_percentage` to keep the number's precision by allowing
    `:precision` to be `nil`.

    *Jack Xu*

*   `config_accessor` became a private method, as with Ruby's `attr_accessor`.

    *Akira Matsuda*

*   `AS::Testing::TimeHelpers#travel_to` now changes `DateTime.now` as well as
    `Time.now` and `Date.today`.

    *Yuki Nishijima*

*   Add `file_fixture` to `ActiveSupport::TestCase`.
    It provides a simple mechanism to access sample files in your test cases.

    By default file fixtures are stored in `test/fixtures/files`. This can be
    configured per test-case using the `file_fixture_path` class attribute.

    *Yves Senn*

*   Return value of yielded block in `File.atomic_write`.

    *Ian Ker-Seymer*

*   Duplicate frozen array when assigning it to a `HashWithIndifferentAccess` so
    that it doesn't raise a `RuntimeError` when calling `map!` on it in `convert_value`.

    Fixes #18550.

    *Aditya Kapoor*

*   Add missing time zone definitions for Russian Federation and sync them
    with `zone.tab` file from tzdata version 2014j (latest).

    *Andrey Novikov*

*   Add `SecureRandom.base58` for generation of random base58 strings.

    *Matthew Draper*, *Guillermo Iguaran*

*   Add `#prev_day` and `#next_day` counterparts to `#yesterday` and
    `#tomorrow` for `Date`, `Time`, and `DateTime`.

    *George Claghorn*

*   Add `same_time` option to `#next_week` and `#prev_week` for `Date`, `Time`,
    and `DateTime`.

    *George Claghorn*

*   Add `#on_weekend?`, `#next_weekday`, `#prev_weekday` methods to `Date`,
    `Time`, and `DateTime`.

    `#on_weekend?` returns `true` if the receiving date/time falls on a Saturday
    or Sunday.

    `#next_weekday` returns a new date/time representing the next day that does
    not fall on a Saturday or Sunday.

    `#prev_weekday` returns a new date/time representing the previous day that
    does not fall on a Saturday or Sunday.

    *George Claghorn*

*   Added ability to `TaggedLogging` to allow loggers to be instantiated multiple times
    so that they don't share tags with each other.

        Rails.logger = Logger.new(STDOUT)

        # Before
        custom_logger = ActiveSupport::TaggedLogging.new(Rails.logger)
        custom_logger.push_tags "custom_tag"
        custom_logger.info "test"  # => "[custom_tag] [custom_tag] test"
        Rails.logger.info "test"   # => "[custom_tag] [custom_tag] test"

        # After
        custom_logger = ActiveSupport::TaggedLogging.new(Logger.new(STDOUT))
        custom_logger.push_tags "custom_tag"
        custom_logger.info "test"  # => "[custom_tag] test"
        Rails.logger.info "test"   # => "test"

    *Alexander Staubo*

*   Change the default test order from `:sorted` to `:random`.

    *Rafael Mendonça França*

*   Remove deprecated `ActiveSupport::JSON::Encoding::CircularReferenceError`.

    *Rafael Mendonça França*

*   Remove deprecated methods `ActiveSupport::JSON::Encoding.encode_big_decimal_as_string=`
    and `ActiveSupport::JSON::Encoding.encode_big_decimal_as_string`.

    *Rafael Mendonça França*

*   Remove deprecated `ActiveSupport::SafeBuffer#prepend`.

    *Rafael Mendonça França*

*   Remove deprecated methods at `Kernel`.

    `silence_stderr`, `silence_stream`, `capture` and `quietly`.

    *Rafael Mendonça França*

*   Remove deprecated `active_support/core_ext/big_decimal/yaml_conversions`
    file.

    *Rafael Mendonça França*

*   Remove deprecated methods `ActiveSupport::Cache::Store.instrument` and
    `ActiveSupport::Cache::Store.instrument=`.

    *Rafael Mendonça França*

*   Change the way in which callback chains can be halted.

    The preferred method to halt a callback chain from now on is to explicitly
    `throw(:abort)`.
    In the past, callbacks could only be halted by explicitly providing a
    terminator and by having a callback match the conditions of the terminator.

*   Add `ActiveSupport.halt_callback_chains_on_return_false`

    Setting `ActiveSupport.halt_callback_chains_on_return_false`
    to `true` will let an app support the deprecated way of halting Active Record,
    and Active Model callback chains by returning `false`.

    Setting the value to `false` will tell the app to ignore any `false` value
    returned by those callbacks, and only halt the chain upon `throw(:abort)`.

    When the configuration option is missing, its value is `true`, so older apps
    ported to Rails 5.0 will not break (but display a deprecation warning).
    For new Rails 5.0 apps, its value is set to `false` in an initializer, so
    these apps will support the new behavior by default.

    *claudiob*, *Roque Pinel*

*   Changes arguments and default value of CallbackChain's `:terminator` option

    Chains of callbacks defined without an explicit `:terminator` option will
    now be halted as soon as a `before_` callback throws `:abort`.

    Chains of callbacks defined with a `:terminator` option will maintain their
    existing behavior of halting as soon as a `before_` callback matches the
    terminator's expectation.

    *claudiob*

*   Deprecate `MissingSourceFile` in favor of `LoadError`.

    `MissingSourceFile` was just an alias to `LoadError` and was not being
    raised inside the framework.

    *Rafael Mendonça França*

*   Remove `Object#itself` as it is implemented in Ruby 2.2.

    *Cristian Bica*

*   Add support for error dispatcher classes in `ActiveSupport::Rescuable`.
    Now it acts closer to Ruby's rescue.

    Example:

        class BaseController < ApplicationController
          module ErrorDispatcher
            def self.===(other)
              Exception === other && other.respond_to?(:status)
            end
          end

          rescue_from ErrorDispatcher do |error|
            render status: error.status, json: { error: error.to_s }
          end
        end

    *Genadi Samokovarov*

*   Add `#verified` and `#valid_message?` methods to `ActiveSupport::MessageVerifier`

    Previously, the only way to decode a message with `ActiveSupport::MessageVerifier`
    was to use `#verify`, which would raise an exception on invalid messages. Now
    `#verified` can also be used, which returns `nil` on messages that cannot be
    decoded.

    Previously, there was no way to check if a message's format was valid without
    attempting to decode it. `#valid_message?` is a boolean convenience method that
    checks whether the message is valid without actually decoding it.

    *Logan Leger*

Please check [4-2-stable](https://github.com/rails/rails/blob/4-2-stable/activesupport/CHANGELOG.md) for previous changes.<|MERGE_RESOLUTION|>--- conflicted
+++ resolved
@@ -1,8 +1,4 @@
-<<<<<<< HEAD
-## Rails 5.0.0.rc3 (Unreleased) ##
-=======
 ## Rails 5.0.0 (June 30, 2016) ##
->>>>>>> 48512d79
 
 *   Support parsing JSON time in ISO8601 local time strings in
     `ActiveSupport::JSON.decode` when `parse_json_times` is enabled.
@@ -12,11 +8,6 @@
     objects.
 
     *Grzegorz Witek*
-<<<<<<< HEAD
-
-## Rails 5.0.0.rc2 (June 22, 2016) ##
-=======
->>>>>>> 48512d79
 
 *   `Date.to_s` doesn't produce too many spaces. For example, `to_s(:short)`
     will now produce `01 Feb` instead of ` 1 Feb`.
